#!/usr/bin/python
# -*- coding: utf-8 -*-
import numpy as num
import scipy as sp
import time

import covariance_ext
from pyrocko import guts
from kite.meta import Subject, property_cached, trimMatrix, derampMatrix

__all__ = ['Covariance', 'CovarianceConfig']

noise_regimes = [
    (1./2000, num.inf),
    (1./2000, 1./500),
    (1./500, 1./10),
    (0, num.inf)]


def modelCovariance(distance, a, b):
        return a * num.exp(-distance/b)


def modelPowerspec(k, a, b):
            return (k**a)/b


class CovarianceConfig(guts.Object):
    noise_coord = guts.Tuple.T(4, guts.Float.T(), default=(-9999., -9999.,
                                                           -9999., -9999.),
                               help='Coordinates of noise patch ``(llE, llN, '
                                    'sizeE, sizeN)``')
    a = guts.Float.T(default=-9999.,
                     help='Exponential covariance model - scaling factor')
    b = guts.Float.T(default=-9999.,
                     help='Exponential covariance model - exponential decay')
    variance = guts.Float.T(default=-9999., help='Variance')


class Covariance(object):
    """Analytical covariance used for weighting of quadtree.

    The covariance between :python:`kite.quadtree.Quadtree` leafs is used as a
    weighting measure for the optimization process.

    We assume the analytical formula
        cov(dist) = c * exp(-dist/b) [* cos(dist/a)]

    where ``dist`` is
    1) the distance between quadleaf focal points (`Covariance.matrix_focal`)
    2) statistical distances between quadleaf pixels to pixel
        (``Covariance.matrix``)

    :param quadtree: Quadtree to work on
    :type quadtree: `:python:kite.quadtree.Quadtree`
   """
    def __init__(self, scene, config=CovarianceConfig()):
        self.covarianceUpdate = Subject()

        self.config = config
        self.frame = scene.frame
        self._quadtree = scene.quadtree
        self._scene = scene
        self._noise_data = None
        self._noise_spectrum_cached = None
        self._initialized = False

        self._log = scene._log.getChild('Covariance')
        self._quadtree.treeUpdate.subscribe(self._clear)

    def __call__(self, *args, **kwargs):
        return self.getLeafCovariance(*args, **kwargs)

    def _clear(self):
        self.config.a = -9999.
        self.config.b = -9999.
        self.config.variance = -9999.
        self.covariance_matrix = None
        self.covariance_matrix_focal = None
        self.weight_matrix = None
        self.weight_matrix_focal = None
        self.covariance_func = None
        self.structure_func = None
        self._noise_spectrum_cached = None
        self._initialized = False

    @property
    def noise_coord(self):
        """Noise coordinates
        :returns: ((llE, llN), (sizeE, sizeN))
        :rtype: {tuple, float}
        """
        if self.config.noise_coord == (-9999., -9999., -9999., -9999.):
            self.noise_data
        return self.config.noise_coord

    @noise_coord.setter
    def noise_coord(self, value):
        self.config.noise_coord = (float(v) for v in value)

    @property
    def noise_data(self, data):
        return self._noise_data

    @noise_data.getter
    def noise_data(self):
        if self._noise_data is not None:
            return self._noise_data
        nodes = sorted(self._quadtree.leafs,
                       key=lambda n: n.length/(n.nan_fraction+1))
        n = nodes[-1]
        self.noise_data = n.displacement
        self.noise_coord = n.llE, n.llN, n.sizeE, n.sizeN
        return self.noise_data

    @noise_data.setter
    def noise_data(self, data):
        data = data.copy()
        data = derampMatrix(trimMatrix(data))  # removes nans or 0.
        data[num.isnan(data)] = 0.
        self._noise_data = data
        self._clear()
        self.covarianceUpdate._notify()

    def setNoiseData(self, data):
        self.noise_data = data

    def _mapLeafs(self, nx, ny):
        """Helper function returning appropriate QuadNodes and for maintaining
        the internal mapping

        :param nx: matrix x position
        :type nx: int
        :param ny: matrix y position
        :type ny: int
        :returns: tuple of :py:class:`kite.quadtree.QuadNode` for ``nx``
            and ``ny``
        :rtype: {[tuple]}
        """
        leaf1 = self._quadtree.leafs[nx]
        leaf2 = self._quadtree.leafs[ny]

        self._leaf_mapping[leaf1.id] = nx
        self._leaf_mapping[leaf2.id] = ny

        return leaf1, leaf2

    @property_cached
    def covariance_matrix(self):
        """ Covariance matrix calculated from sub-distances pairs from quadtree
<<<<<<< HEAD
        node-to-node, subsampled by :py:class:`Covariance.config.subsampling`
=======
        node-to-node
>>>>>>> 272b0c3e
        """
        return self._calcDistanceMatrix(method='full')

    @property_cached
    def covariance_matrix_focal(self):
        """ This matrix uses distances between focal points. Fast but
        statistically not reliable method. For final approach use
        `Covariance.matrix` """
        return self._calcDistanceMatrix(method='focal')

    @property_cached
    def weight_matrix(self):
        """ Weight matrix sqrt{covariance_matrix^-1
        """
        return num.linalg.inv(self.covariance_matrix)

    @property_cached
    def weight_matrix_focal(self):
        """ Weight matrix sqrt{covariance_matrix_focal^-1
        """
        return num.linalg.inv(self.covariance_matrix_focal)

    def _calcDistanceMatrix(self, method='focal', nthreads=0):
        """Calculates the covariance matrix

        :param method: Either ``focal`` point distances are used - this is
            quick but statistically not reliable.
            Or ``full``, where the full quadtree pixel distances matrices are
<<<<<<< HEAD
            calculated, subsampled as set in
            :py:class:`Covariance.config.subsampling`, defaults to ``focal``
=======
            calculated
            , defaults to ``focal``
>>>>>>> 272b0c3e
        :type method: str, optional
        :param nthreads: Number of threads to use, ``0`` will use all
            available processors
        :ttype nthreads: int
        :returns: Covariance matrix
        :rtype: {:python:numpy.ndarray}
        """
        self._initialized = True

        nl = len(self._quadtree.leafs)
        self._leaf_mapping = {}

        t0 = time.time()
        ma, mb = self.covariance_model()

        if method == 'focal':
            dist_matrix = num.zeros((nl, nl))
            dist_iter = num.nditer(num.triu_indices_from(dist_matrix))

            for nx, ny in dist_iter:
                leaf1, leaf2 = self._mapLeafs(nx, ny)
                dist = self._leafFocalDistance(leaf1, leaf2)
                dist_matrix[(nx, ny), (ny, nx)] = dist
            cov_matrix = modelCovariance(dist_matrix, ma, mb)

        elif method == 'full':
            leaf_map = num.empty((len(self._quadtree.leafs), 4),
                                 dtype=num.uint32)
            for nl, leaf in enumerate(self._quadtree.leafs):
                leaf, _ = self._mapLeafs(nl, nl)
                leaf_map[nl, 0], leaf_map[nl, 1] = (leaf._slice_rows.start,
                                                    leaf._slice_rows.stop)
                leaf_map[nl, 2], leaf_map[nl, 3] = (leaf._slice_cols.start,
                                                    leaf._slice_cols.stop)
            cov_matrix = covariance_ext.leaf_distances(
                            self._scene.frame.gridE.filled(),
                            self._scene.frame.gridN.filled(),
                            leaf_map, ma, mb, nthreads)
        else:
            raise ValueError('%s method not defined!' % method)

        num.fill_diagonal(cov_matrix, self.variance)
        self._log.debug('Created covariance matrix - %s mode [%0.8f s]' %
                        (method, time.time()-t0))
        return cov_matrix

    @staticmethod
    def _leafFocalDistance(leaf1, leaf2):
        return num.sqrt((leaf1.focal_point[0]
                         - leaf2.focal_point[0])**2 +
                        (leaf1.focal_point[1]
                         - leaf2.focal_point[1])**2)

    def _getMapping(self, leaf1, leaf2):
        if not isinstance(leaf1, str):
            leaf1 = leaf1.id
        if not isinstance(leaf2, str):
            leaf2 = leaf2.id
        if not self._initialized:
            self.covariance_matrix_focal
        try:
            return self._leaf_mapping[leaf1], self._leaf_mapping[leaf2]
        except KeyError as e:
            raise KeyError('Unknown quadtree leaf with id %s' % e)

    def getLeafCovariance(self, leaf1, leaf2):
        """Get the distances between ``leaf1`` and ``leaf2`` in ``m``

        :param leaf1: Leaf 1
        :type leaf1: str of `leaf.id` or :py:class:`kite.quadtree.QuadNode`
        :param leaf2: Leaf 2
        :type leaf2: str of `leaf.id` or :py:class:`kite.quadtree.QuadNode`
        :returns: Covariance between ``leaf1`` and ``leaf2``
        :rtype: {float}
        """
        return self.covariance_matrix[self._getMapping(leaf1, leaf2)]

    def getLeafWeight(self, leaf1):
        (nl, _) = self._getMapping(leaf1, leaf1)
        weight_mat = self.weight_matrix_focal
        return num.mean(weight_mat, axis=0)[nl]

    def noiseSpectrum(self, data=None):
        """Get the noise spectrum from Covariance.noise_data

        :param data: Overwrite Covariance.noise_data, defaults to {None}
        :type data: :py:class:`numpy.ndarray`, optional
        :returns: *(power_spec, k, f_spectrum, kN, kE)*
        :rtype: {tuple}
        """
        if self._noise_spectrum_cached is not None:
            return self._noise_spectrum_cached
        if data is None:
            noise = self.noise_data
        else:
            noise = data.copy()

        f_spec = num.fft.fft2(noise, axes=(0, 1), norm=None)
        f_spec /= noise.size
        f_spec = num.abs(f_spec)

        kE = num.fft.fftfreq(f_spec.shape[1], d=self._quadtree.frame.dE)
        kN = num.fft.fftfreq(f_spec.shape[0], d=self._quadtree.frame.dN)

        k_rad = num.sqrt(kN[:, num.newaxis]**2 + kE[num.newaxis, :]**2)

        k_bin = kN if kN.size > kE.size else kE
        power_spec, k, _ = sp.stats.binned_statistic(k_rad.flatten(),
                                                     f_spec.flatten(),
                                                     statistic='mean',
                                                     bins=k_bin[k_bin > 0])

        self._noise_spectrum_cached = power_spec, k[:-1], f_spec, kN, kE
        return self._noise_spectrum_cached

    def _powerspecFit(self, regime=0):
        power_spec, k, _, _, _ = self.noiseSpectrum()

        def selectRegime(k, k1, k2):
            return num.logical_and(k > k1, k < k2)

        regime = selectRegime(k, *noise_regimes[regime])

        try:
            return sp.optimize.curve_fit(modelPowerspec,
                                         k[regime], power_spec[regime],
                                         p0=None, sigma=None,
                                         absolute_sigma=False,
                                         check_finite=True,
                                         bounds=(-num.inf, num.inf),
                                         method=None,
                                         jac=None)
        except RuntimeError:
            self._log.warning('Could not fit the powerspectrum model.')

    def powerspecAnalytical(self, k, regime=0):
        p, _ = self._powerspecFit(regime)
        return modelPowerspec(k, *p)

    @staticmethod
    def _powerspecCosineTransform(p_spec, k):
            p_spec = p_spec[k > 0]
            k = k[k > 0]
            p_spec[num.isnan(p_spec)] = 0.
            cos = sp.fftpack.dct(p_spec, type=2, n=None, norm=None)
            cos *= 2./cos.size

            # Normieren ueber n_k?
            return cos, k

    def covarianceAnalytical(self, regime=0):
        _, k, _, kN, kE = self.noiseSpectrum()
        (a, b), _ = self._powerspecFit(regime)
        dk = self._quadtree.frame.dN if kN.size > kE.size\
            else self._quadtree.frame.dE

        spec = modelPowerspec(k, a, b)
        d = num.arange(1, spec.size+1) * dk

        cos, _ = self._powerspecCosineTransform(spec, k)
        return cos, d

    @property
    def covariance_model(self, regime=0):
        if self.config.a == -9999. or self.config.b == -9999:
            cov, d = self.covarianceAnalytical(regime)
            try:
                (a, b), _ =\
                    sp.optimize.curve_fit(modelCovariance, d, cov,
                                          p0=(.001, 1000.))
                self.config.a, self.config.b = (float(a), float(b))
            except RuntimeError:
                self._log.warning('Could not fit the covariance model.')
        return self.config.a, self.config.b

    @property_cached
    def covariance_func(self):
        ''' Covariance function derived from displacement noise patch
        '''
        power_spec, k, p_spec, kN, kE = self.noiseSpectrum()
        dk = self._quadtree.frame.dN if kN.size > kE.size\
            else self._quadtree.frame.dE
        d = num.arange(1, power_spec.size+1) * dk
        cov, _ = self._powerspecCosineTransform(power_spec, k)

        return cov, d

    @property_cached
    def structure_func(self):
        # from http://clouds.eos.ubc.ca/~phil/courses/atsc500/docs/strfun.pdf
        cov, d = self.covariance_func
        power_spec, k, f_spec, kN, kE = self.noiseSpectrum()

        def structure_func(power_spec, d, k):
            struc_func = num.zeros_like(cov)
            for i, d in enumerate(d):
                for ik, tk in enumerate(k):
                    struc_func[i] += (1. - num.cos(tk*d))*power_spec[ik]
                    # struc_func[i] += (1. - num.i0(tk*d))*power_spec[ik]
            # struc_func *= 1./power_spec.size
            return struc_func

        struc_func = structure_func(power_spec, d, k)
        return struc_func, d

    @property
    def variance(self):
        return self.config.variance

    @variance.setter
    def variance(self, value):
        self.config.variance = float(value)

    @variance.getter
    def variance(self):
        if self.config.variance == -9999.:
            self.config.variance = float(num.mean(self.structure_func[0]))
        return self.config.variance

    @property_cached
    def plot(self):
        from kite.plot2d import CovariancePlot
        return CovariancePlot(self)<|MERGE_RESOLUTION|>--- conflicted
+++ resolved
@@ -148,11 +148,7 @@
     @property_cached
     def covariance_matrix(self):
         """ Covariance matrix calculated from sub-distances pairs from quadtree
-<<<<<<< HEAD
-        node-to-node, subsampled by :py:class:`Covariance.config.subsampling`
-=======
         node-to-node
->>>>>>> 272b0c3e
         """
         return self._calcDistanceMatrix(method='full')
 
@@ -181,13 +177,8 @@
         :param method: Either ``focal`` point distances are used - this is
             quick but statistically not reliable.
             Or ``full``, where the full quadtree pixel distances matrices are
-<<<<<<< HEAD
-            calculated, subsampled as set in
-            :py:class:`Covariance.config.subsampling`, defaults to ``focal``
-=======
             calculated
             , defaults to ``focal``
->>>>>>> 272b0c3e
         :type method: str, optional
         :param nthreads: Number of threads to use, ``0`` will use all
             available processors
