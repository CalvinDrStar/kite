--- conflicted
+++ resolved
@@ -311,16 +311,6 @@
     def analysisCovariance(self, nodes, subsampling=8):
         """Analyse covariance parameters from list of *noisy* quadtree nodes
 
-<<<<<<< HEAD
-          as described by Sudhaus, H. and Jónsson, S. (2009),
-          Improved source modelling through combined use of InSAR and GPS under
-          consideration of correlated data errors: application to
-          the June 2000 Kleifarvatn earthquake,
-          Iceland. Geophysical Journal International,
-          176: 389–404. doi:10.1111/j.1365-246X.2008.03989.x
-
-=======
->>>>>>> 1c23473d
         :param nodes: List of :python:`kite.quadtree.QuadNode`
             for variance calculation
         :type nodes: list
